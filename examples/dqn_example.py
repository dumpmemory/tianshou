#!/usr/bin/env python
from __future__ import absolute_import

import tensorflow as tf
import gym
import numpy as np
import time

# our lib imports here! It's ok to append path in examples
import sys
sys.path.append('..')
from tianshou.core import losses
from tianshou.data.batch import Batch
import tianshou.data.advantage_estimation as advantage_estimation
import tianshou.core.policy.dqn as policy  # TODO: fix imports as zhusuan so that only need to import to policy
import tianshou.core.value_function.action_value as value_function
import tianshou.data.replay_buffer.proportional as proportional
import tianshou.data.replay_buffer.rank_based as rank_based
import tianshou.data.replay_buffer.naive as naive
import tianshou.data.replay_buffer.Replay as Replay


# TODO: why this solves cartpole even without training?


if __name__ == '__main__':
    env = gym.make('CartPole-v0')
    observation_dim = env.observation_space.shape
    action_dim = env.action_space.n

    clip_param = 0.2
    num_batches = 10
    batch_size = 512

    seed = 0
    np.random.seed(seed)
    tf.set_random_seed(seed)

    ### 1. build network with pure tf
    observation_ph = tf.placeholder(tf.float32, shape=(None,) + observation_dim)

    def my_network():
        net = tf.layers.dense(observation_ph, 32, activation=tf.nn.tanh)
        net = tf.layers.dense(net, 32, activation=tf.nn.tanh)

        action_values = tf.layers.dense(net, action_dim, activation=None)

        return None, action_values  # no policy head

    ### 2. build policy, loss, optimizer
    dqn = value_function.DQN(my_network, observation_placeholder=observation_ph, weight_update=100)
    pi = policy.DQN(dqn)

    dqn_loss = losses.qlearning(dqn)

    total_loss = dqn_loss
    global_step = tf.Variable(0, name='global_step', trainable=False)
    optimizer = tf.train.AdamOptimizer(1e-4)
    train_op = optimizer.minimize(total_loss, var_list=dqn.trainable_variables, global_step=tf.train.get_global_step())

    # replay_memory = naive.NaiveExperience({'size': 1000})
    replay_memory = rank_based.RankBasedExperience({'size': 30})
    # replay_memory = proportional.PropotionalExperience({'size': 100, 'batch_size': 10})
    data_collector = Replay.Replay(replay_memory, env, pi, [advantage_estimation.ReplayMemoryQReturn(1, dqn)], [dqn])

    ### 3. define data collection
    # data_collector = Batch(env, pi, [advantage_estimation.nstep_q_return(1, dqn)], [dqn])

    ### 4. start training
    config = tf.ConfigProto()
    config.gpu_options.allow_growth = True
    with tf.Session(config=config) as sess:
        sess.run(tf.global_variables_initializer())

        # assign actor to pi_old
        pi.sync_weights()  # TODO: automate this for policies with target network

        start_time = time.time()
        #TODO : repeat_num shoulde be defined in some configuration files
        repeat_num = 100
        for i in range(repeat_num):
            # collect data
<<<<<<< HEAD
            data_collector.collect(nums=50)
=======
            data_collector.collect(num_episodes=50, epsilon_greedy= (repeat_num - i + 0.0) / repeat_num)
>>>>>>> 40190a28

            # print current return
            print('Epoch {}:'.format(i))
            data_collector.statistics()

            # update network
            for _ in range(num_batches):
                feed_dict = data_collector.next_batch(batch_size, tf.train.global_step(sess, global_step))
                sess.run(train_op, feed_dict=feed_dict)

            print('Elapsed time: {:.1f} min'.format((time.time() - start_time) / 60))<|MERGE_RESOLUTION|>--- conflicted
+++ resolved
@@ -80,11 +80,8 @@
         repeat_num = 100
         for i in range(repeat_num):
             # collect data
-<<<<<<< HEAD
-            data_collector.collect(nums=50)
-=======
+            # data_collector.collect(nums=50)
             data_collector.collect(num_episodes=50, epsilon_greedy= (repeat_num - i + 0.0) / repeat_num)
->>>>>>> 40190a28
 
             # print current return
             print('Epoch {}:'.format(i))
