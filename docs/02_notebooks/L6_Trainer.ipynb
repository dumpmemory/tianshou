{
 "cells": [
  {
   "cell_type": "markdown",
   "metadata": {
    "id": "S3-tJZy35Ck_"
   },
   "source": [
    "# Trainer\n",
    "Trainer is the highest-level encapsulation in Tianshou. It controls the training loop and the evaluation method. It also controls the interaction between the Collector and the Policy, with the ReplayBuffer serving as the media.\n",
    "\n",
    "<center>\n",
    "<img src=../_static/images/structure.svg></img>\n",
    "</center>\n",
    "\n",
    "\n"
   ]
  },
  {
   "cell_type": "markdown",
   "metadata": {
    "id": "ifsEQMzZ6mmz"
   },
   "source": [
    "## Usages\n",
    "In Tianshou v0.5.1, there are three types of Trainer. They are designed to be used in  on-policy training, off-policy training and offline training respectively. We will use on-policy trainer as an example and leave the other two for further reading."
   ]
  },
  {
   "cell_type": "markdown",
   "metadata": {
    "id": "XfsuU2AAE52C"
   },
   "source": [
    "### Pseudocode\n",
    "<center>\n",
    "<img src=../_static/images/pseudocode_off_policy.svg></img>\n",
    "</center>\n",
    "\n",
    "For the on-policy trainer, the main difference is that we clear the buffer after Line 10."
   ]
  },
  {
   "cell_type": "markdown",
   "metadata": {
    "id": "Hcp_o0CCFz12"
   },
   "source": [
    "### Training without trainer\n",
    "As we have learned the usages of the Collector and the Policy, it's possible that we write our own training logic.\n",
    "\n",
    "First, let us create the instances of Environment, ReplayBuffer, Policy and Collector."
   ]
  },
  {
   "cell_type": "code",
<<<<<<< HEAD
   "execution_count": null,
=======
   "execution_count": 1,
>>>>>>> 616e6a97
   "metadata": {
    "ExecuteTime": {
     "end_time": "2024-05-06T15:34:02.969675Z",
     "start_time": "2024-05-06T15:34:00.747309Z"
    },
    "editable": true,
    "id": "do-xZ-8B7nVH",
    "slideshow": {
     "slide_type": ""
    },
    "tags": [
     "hide-cell",
     "remove-output"
    ]
   },
   "outputs": [],
   "source": [
    "%%capture\n",
    "\n",
    "import gymnasium as gym\n",
    "import torch\n",
    "\n",
    "from tianshou.data import Collector, CollectStats, VectorReplayBuffer\n",
    "from tianshou.env import DummyVectorEnv\n",
    "from tianshou.policy import PGPolicy\n",
    "from tianshou.trainer import OnpolicyTrainer\n",
    "from tianshou.utils.net.common import Net\n",
    "from tianshou.utils.net.discrete import Actor\n",
    "from tianshou.utils.torch_utils import policy_within_training_step, torch_train_mode"
   ]
  },
  {
   "cell_type": "code",
<<<<<<< HEAD
   "execution_count": null,
   "metadata": {},
=======
   "execution_count": 2,
   "metadata": {
    "ExecuteTime": {
     "end_time": "2024-05-06T15:34:07.536452Z",
     "start_time": "2024-05-06T15:34:03.636670Z"
    }
   },
>>>>>>> 616e6a97
   "outputs": [],
   "source": [
    "train_env_num = 4\n",
    "buffer_size = (\n",
    "    2000  # Since REINFORCE is an on-policy algorithm, we don't need a very large buffer size\n",
    ")\n",
    "\n",
    "# Create the environments, used for training and evaluation\n",
    "env = gym.make(\"CartPole-v1\")\n",
    "test_envs = DummyVectorEnv([lambda: gym.make(\"CartPole-v1\") for _ in range(2)])\n",
    "train_envs = DummyVectorEnv([lambda: gym.make(\"CartPole-v1\") for _ in range(train_env_num)])\n",
    "\n",
    "# Create the Policy instance\n",
    "assert env.observation_space.shape is not None\n",
    "net = Net(\n",
    "    env.observation_space.shape,\n",
    "    hidden_sizes=[\n",
    "        16,\n",
    "    ],\n",
    ")\n",
    "\n",
    "assert isinstance(env.action_space, gym.spaces.Discrete)\n",
    "actor = Actor(net, env.action_space.n)\n",
    "optim = torch.optim.Adam(actor.parameters(), lr=0.001)\n",
    "\n",
    "# We choose to use REINFORCE algorithm, also known as Policy Gradient\n",
    "policy: PGPolicy = PGPolicy(\n",
    "    actor=actor,\n",
    "    optim=optim,\n",
    "    dist_fn=torch.distributions.Categorical,\n",
    "    action_space=env.action_space,\n",
    "    action_scaling=False,\n",
    ")\n",
    "\n",
    "# Create the replay buffer and the collector\n",
    "replayBuffer = VectorReplayBuffer(buffer_size, train_env_num)\n",
<<<<<<< HEAD
    "test_collector = Collector[CollectStats](policy, test_envs)\n",
    "train_collector = Collector[CollectStats](policy, train_envs, replayBuffer)"
=======
    "test_collector = Collector(policy, test_envs)\n",
    "train_collector = Collector(policy, train_envs, replayBuffer)"
>>>>>>> 616e6a97
   ]
  },
  {
   "cell_type": "markdown",
   "metadata": {
    "id": "wiEGiBgQIiFM"
   },
   "source": [
    "Now, we can try training our policy network. The logic is simple. We collect some data into the buffer and then we use the data to train our policy."
   ]
  },
  {
   "cell_type": "code",
   "execution_count": null,
   "metadata": {
    "colab": {
     "base_uri": "https://localhost:8080/"
    },
    "id": "JMUNPN5SI_kd",
    "outputId": "7d68323c-0322-4b82-dafb-7c7f63e7a26d"
   },
   "outputs": [],
   "source": [
    "train_collector.reset()\n",
    "train_envs.reset()\n",
    "test_collector.reset()\n",
    "test_envs.reset()\n",
    "replayBuffer.reset()\n",
    "\n",
    "n_episode = 10\n",
    "for _i in range(n_episode):\n",
    "    # for test collector, we set the wrapped torch module to evaluation mode\n",
    "    # by default, the policy object itself is not within the training step\n",
    "    with torch_train_mode(policy, enabled=False):\n",
    "        evaluation_result = test_collector.collect(n_episode=n_episode)\n",
    "    print(f\"Evaluation mean episodic reward is: {evaluation_result.returns.mean()}\")\n",
    "    # for collecting data for training, the policy object should be within the training step\n",
    "    # (affecting e.g. whether the policy is stochastic or deterministic)\n",
    "    with policy_within_training_step(policy):\n",
    "        train_collector.collect(n_step=2000)\n",
    "        # 0 means taking all data stored in train_collector.buffer\n",
    "        # for updating the policy, the wrapped torch module should be in training mode\n",
    "        with torch_train_mode(policy):\n",
    "            policy.update(sample_size=None, buffer=train_collector.buffer, batch_size=512, repeat=1)\n",
    "    train_collector.reset_buffer(keep_statistics=True)"
   ]
  },
  {
   "cell_type": "markdown",
   "metadata": {
    "id": "QXBHIBckMs_2"
   },
   "source": [
    "The evaluation reward doesn't seem to improve. That is simply because we haven't trained it for enough time. Plus, the network size is too small and REINFORCE algorithm is actually not very stable. Don't worry, we will solve this problem in the end. Still we get some idea on how to start a training loop."
   ]
  },
  {
   "cell_type": "markdown",
   "metadata": {
    "id": "p-7U_cwgF5Ej"
   },
   "source": [
    "### Training with trainer\n",
    "The trainer does almost the same thing. The only difference is that it has considered many details and is more modular."
   ]
  },
  {
   "cell_type": "code",
   "execution_count": null,
   "metadata": {
    "colab": {
     "base_uri": "https://localhost:8080/"
    },
    "id": "vcvw9J8RNtFE",
    "outputId": "b483fa8b-2a57-4051-a3d0-6d8162d948c5",
    "tags": [
     "remove-output"
    ]
   },
   "outputs": [],
   "source": [
    "train_collector.reset()\n",
    "train_envs.reset()\n",
    "test_collector.reset()\n",
    "test_envs.reset()\n",
    "replayBuffer.reset()\n",
    "\n",
    "result = OnpolicyTrainer(\n",
    "    policy=policy,\n",
    "    train_collector=train_collector,\n",
    "    test_collector=test_collector,\n",
    "    max_epoch=10,\n",
    "    step_per_epoch=1,\n",
    "    repeat_per_collect=1,\n",
    "    episode_per_test=10,\n",
    "    step_per_collect=2000,\n",
    "    batch_size=512,\n",
    ").run()"
   ]
  },
  {
   "cell_type": "code",
   "execution_count": null,
   "metadata": {
    "tags": []
   },
   "outputs": [],
   "source": [
    "result.pprint_asdict()"
   ]
  },
  {
   "cell_type": "markdown",
   "metadata": {
    "id": "_j3aUJZQ7nml"
   },
   "source": [
    "## Further Reading\n",
    "### Logger usages\n",
    "Tianshou provides experiment loggers that are both tensorboard- and wandb-compatible. It also has a BaseLogger Class which allows you to self-define your own logger. Check the [documentation](https://tianshou.org/en/master/03_api/utils/logger/base.html#tianshou.utils.logger.base.BaseLogger) for details.\n",
    "\n",
    "### Learn more about the APIs of Trainers\n",
    "[documentation](https://tianshou.org/en/master/03_api/trainer/index.html)"
   ]
  }
 ],
 "metadata": {
  "colab": {
   "collapsed_sections": [
    "S3-tJZy35Ck_",
    "XfsuU2AAE52C",
    "p-7U_cwgF5Ej",
    "_j3aUJZQ7nml"
   ],
   "provenance": []
  },
  "kernelspec": {
   "display_name": "Python 3 (ipykernel)",
   "language": "python",
   "name": "python3"
  },
  "language_info": {
   "codemirror_mode": {
    "name": "ipython",
    "version": 3
   },
   "file_extension": ".py",
   "mimetype": "text/x-python",
   "name": "python",
   "nbconvert_exporter": "python",
   "pygments_lexer": "ipython3",
   "version": "3.11.7"
  }
 },
 "nbformat": 4,
 "nbformat_minor": 4
}<|MERGE_RESOLUTION|>--- conflicted
+++ resolved
@@ -54,11 +54,7 @@
   },
   {
    "cell_type": "code",
-<<<<<<< HEAD
-   "execution_count": null,
-=======
-   "execution_count": 1,
->>>>>>> 616e6a97
+   "execution_count": null,
    "metadata": {
     "ExecuteTime": {
      "end_time": "2024-05-06T15:34:02.969675Z",
@@ -92,18 +88,8 @@
   },
   {
    "cell_type": "code",
-<<<<<<< HEAD
    "execution_count": null,
    "metadata": {},
-=======
-   "execution_count": 2,
-   "metadata": {
-    "ExecuteTime": {
-     "end_time": "2024-05-06T15:34:07.536452Z",
-     "start_time": "2024-05-06T15:34:03.636670Z"
-    }
-   },
->>>>>>> 616e6a97
    "outputs": [],
    "source": [
     "train_env_num = 4\n",
@@ -140,13 +126,8 @@
     "\n",
     "# Create the replay buffer and the collector\n",
     "replayBuffer = VectorReplayBuffer(buffer_size, train_env_num)\n",
-<<<<<<< HEAD
     "test_collector = Collector[CollectStats](policy, test_envs)\n",
     "train_collector = Collector[CollectStats](policy, train_envs, replayBuffer)"
-=======
-    "test_collector = Collector(policy, test_envs)\n",
-    "train_collector = Collector(policy, train_envs, replayBuffer)"
->>>>>>> 616e6a97
    ]
   },
   {
