--- conflicted
+++ resolved
@@ -129,11 +129,6 @@
         sys.stdout.flush()
 
 if __name__ == "__main__":
-<<<<<<< HEAD
-    game = Game(name="reversi", checkpoint_path=None)
-    game.debug = False
-=======
     game = Game(name="reversi", role="black", checkpoint_path=None)
     game.debug = True
->>>>>>> 2dfab68e
     game.think_play_move(utils.BLACK)
