--- conflicted
+++ resolved
@@ -655,14 +655,8 @@
             return TrainingStats()
         start_time = time.time()
         batch, indices = buffer.sample(sample_size)
-<<<<<<< HEAD
-        TraceLogger.log(logger, lambda: f"Updating with batch: {pickle_hash(indices)}")
+        TraceLogger.log(logger, lambda: f"Updating with batch: indices={pickle_hash(indices)}")
         batch = self._preprocess_batch(batch, buffer, indices)
-=======
-        TraceLogger.log(logger, lambda: f"Updating with batch: indices={pickle_hash(indices)}")
-        self.updating = True
-        batch = self.process_fn(batch, buffer, indices)
->>>>>>> 744561e8
         with torch_train_mode(self):
             training_stat = update_with_batch_fn(batch)
         self._postprocess_batch(batch, buffer, indices)
