--- conflicted
+++ resolved
@@ -401,7 +401,6 @@
         )
 
     def _reset_collectors(self, reset_buffer: bool = False) -> None:
-<<<<<<< HEAD
         if self.params.test_collector is not None:
             self.params.test_collector.reset(reset_buffer=reset_buffer)
 
@@ -416,23 +415,11 @@
             contained buffers as well.
             This has no effect if `reset_collectors` is False.
         """
+        TraceLogger.log(log, lambda: "Trainer reset")
         self._env_step = 0
         self._current_update_step = 0
 
         if self.params.resume_from_log:
-=======
-        if self.train_collector is not None:
-            self.train_collector.reset(reset_buffer=reset_buffer)
-        if self.test_collector is not None:
-            self.test_collector.reset(reset_buffer=reset_buffer)
-
-    def reset(self, reset_collectors: bool = True, reset_buffer: bool = False) -> None:
-        """Initialize or reset the instance to yield a new iterator from zero."""
-        TraceLogger.log(log, lambda: "Trainer reset")
-        self.is_run = False
-        self.env_step = 0
-        if self.resume_from_log:
->>>>>>> b735e0b4
             (
                 self._start_epoch,
                 self._env_step,
@@ -558,30 +545,23 @@
 
     def execute_epoch(self) -> EpochStats:
         self._epoch += 1
+        TraceLogger.log(log, lambda: f"Epoch #{self._epoch} start")
 
         # perform the required number of steps for the epoch (`step_per_epoch`)
         steps_done_in_this_epoch = 0
-<<<<<<< HEAD
         train_collect_stats, training_stats = None, None
         with self._pbar(
             total=self.params.step_per_epoch, desc=f"Epoch #{self._epoch}", position=1
         ) as t:
             while steps_done_in_this_epoch < self.params.step_per_epoch and not self._stop_fn_flag:
                 # perform a training step and update progress
+                TraceLogger.log(log, lambda: "Training step")
                 self._current_update_step += 1
                 training_step_result = self._training_step()
                 steps_done_in_this_epoch += training_step_result.get_steps_in_epoch_advancement()
                 t.update(training_step_result.get_steps_in_epoch_advancement())
                 self._stop_fn_flag = training_step_result.is_training_done()
                 self._env_step += training_step_result.get_env_step_advancement()
-=======
-        with self._pbar(total=self.step_per_epoch, desc=f"Epoch #{self.epoch}", position=1) as t:
-            TraceLogger.log(log, lambda: f"Epoch #{self.epoch} start")
-            collect_stats: CollectStatsBase
-            while steps_done_in_this_epoch < self.step_per_epoch and not self.stop_fn_flag:
-                TraceLogger.log(log, lambda: "Training step")
-                collect_stats, training_stats, self.stop_fn_flag = self.training_step()
->>>>>>> b735e0b4
                 TraceLogger.log(
                     log,
                     lambda: f"Training step complete: stats={training_step_result.get_training_stats().get_loss_stats_dict()}",
